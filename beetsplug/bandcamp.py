--- conflicted
+++ resolved
@@ -252,170 +252,6 @@
             **COMMON,
         )
 
-<<<<<<< HEAD
-def _split_artist_title(title: str) -> Tuple[Optional[str], str]:
-    """Returns artist and title by splitting title on ARTIST_TITLE_DELIMITER."""
-    parts = title.split(ARTIST_TITLE_DELIMITER, maxsplit=1)
-    if len(parts) == 1:
-        return None, title
-    return parts[0], parts[1]
-
-
-def _albumartist_from_title(html: BeautifulSoup) -> Tuple[str, str, Optional[str]]:
-    """Parse the following data '<album> | <artist> [ | <album-artist ]'."""
-    split_info = html.find(name="title").text.split(" | ", maxsplit=2)
-    album, artist = split_info[0:2]
-    album_artist = None
-    if len(split_info) > 2:
-        album_artist = split_info[2]
-    return album, artist, album_artist
-
-
-def _parse_metadata(html: BeautifulSoup, url: str) -> JSONDict:
-    """Obtain release metadata from a page. Common to tracks and albums."""
-    # <release-name> by <artist>, released <day-of-the-month> <month-name> <year>
-    meta = html.find("meta")["content"]  # contains all we need really
-    meta_lines = [line for line in meta.splitlines() if line]
-    # a bit tricky considering that 'by' can be found in the album or artist names
-    data = next(filter(lambda x: " by " in x and ", released " in x, meta_lines))
-    try:
-        human_date = data.split(", released ")[-1]
-        album, artist, album_artist = _albumartist_from_title(html)
-    except (ValueError, AttributeError):
-        album, artist_and_date = data.split(" by ")
-        artist, human_date = artist_and_date.split(", released ")
-        album_artist = None
-
-    return {
-        "album": album,
-        "title": album,
-        "album_id": url,
-        "artist_url": url.split("/album/")[0],
-        "artist": artist,
-        "album_artist": album_artist,
-        "date": datetime.strptime(human_date, HTML_META_DATE_FORMAT),
-    }
-
-
-def _duration_in_seconds(time_str: str) -> float:
-    t = datetime.strptime(time_str, "%HH%MM%SS")
-    return timedelta(hours=t.hour, minutes=t.minute, seconds=t.second).total_seconds()
-
-
-def _duration_from_track_html(parsed_duration: str) -> Optional[float]:
-    """Get duration that's found in a page with multiple songs."""
-    split_duration = parsed_duration.split(":")
-    hours = "00"
-    if len(split_duration) == 3:
-        hours = split_duration[0]
-        split_duration.remove(hours)
-    minutes, seconds = split_duration
-    return _duration_in_seconds(f"{hours}H{minutes}M{seconds}S")
-
-
-def _duration_from_soup(soup: BeautifulSoup) -> Optional[float]:
-    """Get duration that's found in a page with a single song/release."""
-    match = re.search(SINGLE_TRACK_DURATION_PAT, str(soup))
-    if not match:
-        return None
-    return _duration_in_seconds(list(match.groups()).pop())
-
-
-def _trackinfo_from_meta(meta: JSONDict, html: BeautifulSoup) -> TrackInfo:
-    """Make TrackInfo object using common metadata. Additionally parse the
-    duration given the html soup.
-    """
-    return TrackInfo(
-        unescape(meta["album"]),
-        unescape(meta["artist_url"]),
-        length=_duration_from_soup(html),
-        artist=unescape(meta["artist"]),
-        artist_id=meta["artist_url"],
-        data_source=BANDCAMP,
-        media=DIGITAL_MEDIA,
-        data_url=meta["artist_url"],
-    )
-
-
-def _albuminfo_from_meta(meta: JSONDict, tracks: List[TrackInfo]) -> AlbumInfo:
-    return AlbumInfo(
-        unescape(meta["album"]),
-        meta["album_id"],
-        unescape(meta["album_artist"] or meta["artist"]),
-        meta["artist_url"],
-        tracks,
-        year=meta["date"].year,
-        month=meta["date"].month,
-        day=meta["date"].day,
-        country=WORLDWIDE,
-        media=DIGITAL_MEDIA,
-        data_source=BANDCAMP,
-        data_url=meta["album_id"],
-    )
-
-
-def _parse_index_with_title(string):
-    # type: (str) -> Tuple[Optional[str], Optional[int], Optional[str]]
-    """Examples:
-    6. A2. Cool Artist - Cool Track
-    3. Okay Artist - Not Bad Track
-    10.Uncool_Artist - Bad Track
-    """
-
-    def clean(idx: str) -> str:
-        """Remove . from the index and strip it."""
-        return idx.replace(".", "").strip()
-
-    match = re.match(INDEX_TITLE_PAT, string)
-    if not match:
-        return None, None, None
-
-    split_match = list(match.groups())
-    title = split_match.pop()
-    index = int(clean(split_match[0]))
-    track_alt = clean(split_match[1]) if split_match[1] else None
-    return title, index, track_alt
-
-
-def _quick_track_data(info_strings: List[str]) -> JSONDict:
-    """Parse track data from the initially parsed soup text."""
-    index_title, duration = info_strings
-    title, index, track_alt = _parse_index_with_title(index_title)
-    return {
-        "title": title,
-        "index": index,
-        "track_alt": track_alt,
-        "duration": duration,
-    }
-
-
-def _volatile_track_data(track_html: element.Tag) -> JSONDict:
-    """Given the above isn't available, try querying the html attributes."""
-    title_el = track_html.find(class_="track-title")
-    index_el = track_html.find(class_="track_number")
-    duration_el = track_html.find(class_="time")
-    return {
-        "title": title_el.text if title_el else None,
-        "index": int(index_el.text.replace(".", "")) if index_el else None,
-        "track_alt": None,
-        "duration": duration_el.text.replace("\n", "").replace(" ", "")
-        if duration_el
-        else None,  # this track is not released yet
-    }
-
-
-class RequestsHandler:
-    """A tiny class that provides the ability to make requests and handles failures."""
-    _log = logging.Logger
-
-    def _report(self, msg, e=None, url=None, level=logging.DEBUG):
-        # type: (str, Optional[Exception], Optional[str], int) -> None
-        self._log.log(level, f"{msg} {url!r}: {e}")  # type: ignore[call-arg, arg-type]
-
-    def _get(self, url: str) -> BeautifulSoup:
-        """Returns a BeautifulSoup object with the contents of url."""
-        # TODO: Handle the error properly
-=======
 
 class BandcampRequestsHandler:
     """A class that provides an ability to make requests and handles failures."""
@@ -430,7 +266,6 @@
 
     def _get(self, url: str) -> Optional[str]:
         """Return text contents of the url response."""
->>>>>>> 5cad0576
         headers = {"User-Agent": USER_AGENT}
         try:
             response = requests.get(url, headers=headers)
@@ -569,59 +404,7 @@
     def get_track_info(self, url: str) -> Optional[TrackInfo]:
         """Returns a TrackInfo object for a bandcamp track page."""
         html = self._get(url)
-<<<<<<< HEAD
-        if not html:
-            return None
-
-        meta = _parse_metadata(html, url)
-        if self.config["split_artist_title"]:
-            artist_from_title, meta["title"] = _split_artist_title(meta["title"])
-            if artist_from_title:
-                meta["artist"] = artist_from_title
-
-        return _trackinfo_from_meta(meta, html)
-
-    def add_lyrics(self, item: Any, write: bool = False) -> None:
-        """Fetch and store lyrics for a single item. If ``write``, then the
-        lyrics will also be written to the file itself."""
-        # Skip if the item already has lyrics.
-        if item.lyrics:
-            self._report("lyrics already present: {0}", item, level=logging.INFO)
-            return
-
-        lyrics = self.get_item_lyrics(item)
-        if not lyrics:
-            self._report("lyrics not found: {0}", item, level=logging.INFO)
-            return
-
-        self._report("fetched lyrics: {0}", item, level=logging.INFO)
-        item.lyrics = lyrics
-        if write:
-            item.try_write()
-        item.store()
-
-    def get_item_lyrics(self, item: Any) -> Optional[str]:
-        """Get the lyrics for item from bandcamp."""
-        # The track id is the bandcamp url when item.data_source is bandcamp.
-        html = self._get(item.mb_trackid)
-        if not html:
-            return None
-        lyrics = html.find(attrs={"class": "lyricsText"})
-        if lyrics:
-            return lyrics.text  # type: ignore[no-any-return]
-        return None
-
-    def _search(self, query, search_type=BANDCAMP_ALBUM, page=1):
-        # type: (str, str, int) -> List[str]
-        """Returns a list of bandcamp urls for items of type search_type
-        matching the query.
-        """
-        if search_type not in [BANDCAMP_ARTIST, BANDCAMP_ALBUM, BANDCAMP_TRACK]:
-            self._report(f"Invalid type for search: {search_type}", level=logging.INFO)
-            return []
-=======
         return Metaguru(html).singleton if html else None
->>>>>>> 5cad0576
 
     def _search(self, query: str, search_type: str = ALBUM) -> List[str]:
         """Return a list of URLs for items of type search_type matching the query."""
